/**
* CodeX Editor
* https://ifmo.su/editor
* @author CodeX team team@ifmo.su
*/

var cEditor = (function (cEditor) {

    // Default settings
    cEditor.settings = {
        tools      : ['paragraph', 'header', 'picture', 'list', 'quote', 'code', 'twitter', 'instagram', 'smile'],
        textareaId : 'codex-editor',

        // First-level tags viewing as separated blocks. Other'll be inserted as child
        blockTags  : ['P','BLOCKQUOTE','UL','CODE','OL','H1','H2','H3','H4','H5','H6']
    };

    // Static nodes
    cEditor.nodes = {
        textarea : null,
        wrapper  : null,
        toolbar  : null,
        showSettingsButton : null,
        blockSettings      : null,
        toolbarButtons     : {}, // { type : DomEl, ... }
        redactor           : null,
    }

    // Current editor state
    cEditor.state = {
        html   : '',
        blocks : []
    }

    /**
    * Initialization
    * @uses Promise cEditor.core.prepare
    * @param {} userSettings are :
    *          - tools [],
    *          - textareaId String
    *          ...
    */
    cEditor.start = function (userSettings) {

        // Prepare editor settings
        this.core.prepare(userSettings)

            // If all ok, make UI, bind events and parse initial-content
            .then(this.ui.make)
            .then(this.ui.addTools)
            .then(this.ui.bindEvents)
            // .then(this.parser.parseTextareaContent)
            .then(this.renderer.makeBlocksFromData)
            .catch(function (error) {
                cEditor.core.log('Initialization failed with error: %o', 'warn', error);
            })

    };

    return cEditor;

})({});


/**
* Redactor core methods
* Methods:
*   - init
*   - log
*   - insertAfter
*   - isDomNode
*/
cEditor.core = {

    /**
    * Editor preparing method
    * @return Promise
    */
    prepare : function (userSettings) {

        return new Promise(function(resolve, reject){

            if ( userSettings ) {

                cEditor.settings.tools = userSettings.tools || cEditor.settings.tools;

            }

            if (userSettings.data) {
                cEditor.state.blocks = userSettings.data;
            }

            cEditor.nodes.textarea = document.getElementById(userSettings.textareaId || cEditor.settings.textareaId);

            if (typeof cEditor.nodes.textarea == undefined || cEditor.nodes.textarea == null) {
                reject(Error("Textarea wasn't found by ID: #" + userSettings.textareaId));
            } else {
                resolve();
            }

        });

    },

    /**
    * Logging method
    * @param type = ['log', 'info', 'warn']
    */
    log : function (msg, type, arg) {

        type = type || 'log';

        if (!arg) {
            arg  = msg || 'undefined';
            msg  = '[codex-editor]:      %o';
        } else {
            msg  = '[codex-editor]:      ' + msg;
        }

        try{
            if ( 'console' in window && console[ type ] ){
                if ( arg ) console[ type ]( msg , arg );
                else console[ type ]( msg );
            }
        }catch(e){}
    },

    /**
    * Helper for insert one element after another
    */
    insertAfter : function (target, element) {
        target.parentNode.insertBefore(element, target.nextSibling);
    },

    /**
    * Readable DOM-node types map
    */
    nodeTypes : {
        TAG     : 1,
        TEXT    : 3,
        COMMENT : 8
    },

    /**
    * Readable keys map
    */
    keys : { BACKSPACE: 8, TAB: 9, ENTER: 13, SHIFT: 16, CTRL: 17, ALT: 18, ESC: 27, SPACE: 32, LEFT: 37, UP: 38, DOWN: 40, RIGHT: 39, DELETE: 46, META: 91 },

    /**
    * Check object for DOM node
    */
    isDomNode : function (el) {
        return el && typeof el === 'object' && el.nodeType && el.nodeType == this.nodeTypes.TAG;
    }

}


/**
* Methods for parsing JSON reactor data to HTML blocks
*/
cEditor.renderer = {

    /**
    * Asyncronously parses input JSON to redactor blocks
    */
    makeBlocksFromData : function (argument) {

        Promise.resolve()

                        /** First, get JSON from state */
                        .then(function() {
                            return cEditor.state.blocks;
                        })

                        /** Then, start to iterate they */
                        .then(cEditor.renderer.appendBlocks)

                        /** Write log if something goes wrong */
                        .catch(function(error) {
                            cEditor.core.log('Error while parsing JSON: %o', 'error', error);
                        });

    },

    /**
    * Parses JSON to blocks
    * @param {object} data
    * @return Primise -> nodeList
    */
    appendBlocks : function (data) {

        var blocks = data.items;

        /**
        * Sequence of one-by-one blocks appending
        * Uses to save blocks order after async-handler
        */
        var nodeSequence = Promise.resolve();

        for (var index = 0; index < blocks.length ; index++ ) {

            /** Add node to sequence at specified index */
            cEditor.renderer.appendNodeAtIndex(nodeSequence, blocks, index);

        }

    },

    /**
    * Append node at specified index
    */
    appendNodeAtIndex : function (nodeSequence, blocks, index) {

        /** We need to append node to sequence */
        nodeSequence

            /** first, get node async-aware */
            .then(function() {

                return cEditor.renderer.getNodeAsync(blocks , index);

            })

            /**
            * second, compose editor-block from JSON object
            */
            .then(cEditor.renderer.createBlockFromData)

            /**
            * now insert block to redactor
            */
            .then(function(blockData){

                /**
                * blockData has 'block' and 'type' information
                */
                cEditor.content.insertBlock(blockData.block, blockData.type);

                /** Pass created block to next step */
                return blockData.block;

            })

            /**
            * add handlers to new block
            */
            .then(cEditor.ui.addBlockHandlers)

            /** Log if something wrong with node */
            .catch(function(error) {
                cEditor.core.log('Node skipped while parsing because %o', 'error', error);
            });

    },


    /**
    * Asynchronously returns block data from blocksList by index
    * @return Promise to node
    */
    getNodeAsync : function (blocksList, index) {

        return Promise.resolve().then(function() {

            return blocksList[index];

        });
    },

    /**
    * Creates editor block by JSON-data
    *
    * @uses render method of each plugin
    *
    * @param {object} blockData looks like
    *                            { header : {
    *                                            text: '',
    *                                            type: 'H3', ...
    *                                        }
    *                            }
    * @return {object} with type and Element
    */
    createBlockFromData : function (blockData) {

        /** Get first key of object that stores plugin name */
        for (var pluginName in blockData) break;

        /** Check for plugin existance */
        if (!cEditor.tools[pluginName]) {
            throw Error(`Plugin «${pluginName}» not found`);
        }

        /** Check for plugin having render method */
        if (typeof cEditor.tools[pluginName].render != 'function') {

            throw Error(`Plugin «${pluginName}» must have «render» method`);
        }

        /** Fire the render method with data */
        var block = cEditor.tools[pluginName].render(blockData[pluginName]);

        /** Retrun type and block */
        return {
            type  : pluginName,
            block : block
        }

    },

}

/**
* Methods for saving HTML blocks to JSON object
*/
cEditor.saver = {

    /**
    * Saves blocks
    */
    saveBlocks : function (argument) {

        console.info('saver saveBlocks');

    }

}



cEditor.ui = {

    /** Blocks name. */
    BLOCK_CLASSNAME : 'ce_block',

    /**
    * Making main interface
    */
    make : function () {

        var wrapper,
            toolbar,
            redactor,
            blockSettings,
            showSettingsButton;

        /** Make editor wrapper */
        wrapper = cEditor.draw.wrapper();

        /** Append editor wrapper after initial textarea */
        cEditor.core.insertAfter(cEditor.nodes.textarea, wrapper);


        /** Make toolbar and content-editable redactor */
        toolbar            = cEditor.draw.toolbar();
        showSettingsButton = cEditor.draw.settingsButton();
        blockSettings      = cEditor.draw.blockSettings();
        redactor           = cEditor.draw.redactor();

        toolbar.appendChild(showSettingsButton);
        toolbar.appendChild(blockSettings);

        wrapper.appendChild(toolbar);
        wrapper.appendChild(redactor);

        /** Save created ui-elements to static nodes state */
        cEditor.nodes.wrapper  = wrapper;
        cEditor.nodes.toolbar  = toolbar;
        cEditor.nodes.blockSettings       = blockSettings;
        cEditor.nodes.showSettingsButton = showSettingsButton;

        cEditor.nodes.redactor = redactor;

    },

    /**
    * Append tools passed in cEditor.tools
    */
    addTools : function () {

        var tool,
            tool_button;

        /** Make toolbar buttons */
        for (var name in cEditor.tools){

            tool = cEditor.tools[name];

            if (!tool.iconClassname) {
                cEditor.core.log('Toolbar icon classname missed. Tool %o skipped', 'warn', name);
                continue;
            }

            if (typeof tool.make != 'function') {
                cEditor.core.log('make method missed. Tool %o skipped', 'warn', name);
                continue;
            }

            tool_button = cEditor.draw.toolbarButton(name, tool.iconClassname);
            cEditor.nodes.toolbar.appendChild(tool_button);

            /** Save tools to static nodes */
            cEditor.nodes.toolbarButtons[name] = tool_button;

        }

    },

    /**
    * Bind editor UI events
    */
    bindEvents : function () {

        cEditor.core.log('ui.bindEvents fired', 'info');

        /** All keydowns on Document */
        document.addEventListener('keydown', function (event) {
            cEditor.callback.globalKeydown(event);
        }, false );

        /** All keydowns on Document */
        document.addEventListener('keyup', function (event) {
            cEditor.callback.globalKeyup(event);
        }, false );

        /** Mouse click to radactor */
        cEditor.nodes.redactor.addEventListener('click', function (event) {

            cEditor.callback.redactorClicked(event);

            cEditor.caret.save();

        }, false );

        /** Clicks to SETTINGS button in toolbar */
        cEditor.nodes.showSettingsButton.addEventListener('click', function (event) {

            cEditor.callback.showSettingsButtonClicked(event);

        }, false );

        /**
         *  @deprecated;
         *  Any redactor changes: keyboard input, mouse cut/paste, drag-n-drop text
        */
        cEditor.nodes.redactor.addEventListener('input', function (event) {

            /** Saving caret in every modifications */
            cEditor.caret.save();

            cEditor.callback.redactorInputEvent(event);

        }, false );

        /** Bind click listeners on toolbar buttons */
        for (button in cEditor.nodes.toolbarButtons){
            cEditor.nodes.toolbarButtons[button].addEventListener('click', function (event) {
                cEditor.callback.toolbarButtonClicked(event, this);
            }, false);
        };

    },

    addBlockHandlers : function(block) {

        if (!block) return;

        block.addEventListener('keydown', function(event) {

            cEditor.callback.blockKeydown(event, block);

        }, false);

        block.addEventListener('paste', function (event) {
            cEditor.callback.blockPaste(event, block);
        }, false);

    }

};

cEditor.callback = {


    redactorSyncTimeout : null,

    globalKeydown : function(event){

        switch (event.keyCode){
            case cEditor.core.keys.TAB   : this.tabKeyPressed(event);       break;
            case cEditor.core.keys.ENTER : this.enterKeyPressed(event);     break;
            case cEditor.core.keys.ESC   : this.escapeKeyPressed(event);    break;
        }

    },

    globalKeyup : function(event){

        switch (event.keyCode){
            case cEditor.core.keys.UP    :
            case cEditor.core.keys.LEFT  :
            case cEditor.core.keys.RIGHT :
            case cEditor.core.keys.DOWN  : this.arrowKeyPressed(event); break;
        }

    },


    tabKeyPressed : function(event){

        if ( !cEditor.toolbar.opened ) {
            cEditor.toolbar.open();
        } else {
            cEditor.toolbar.leaf();
        }

        event.preventDefault();

    },

    enterKeyPressed : function(event){

        cEditor.content.workingNodeChanged();

        var isEnterPressedOnToolbar = cEditor.toolbar.opened &&
                               cEditor.toolbar.current &&
                               event.target == cEditor.content.currentNode;

        if ( isEnterPressedOnToolbar ) {
            event.preventDefault();

            cEditor.toolbar.toolClicked(event);
            cEditor.toolbar.close();

        };

    },

    escapeKeyPressed : function(event){

        cEditor.toolbar.close();

        event.preventDefault();

    },

    arrowKeyPressed : function(event){

        cEditor.content.workingNodeChanged();

        /* Closing toolbar */
        cEditor.toolbar.close();
        cEditor.toolbar.move();

    },

    redactorClicked : function (event) {

        cEditor.content.workingNodeChanged();

        cEditor.toolbar.move();

        cEditor.toolbar.open();
        cEditor.toolbar.settings.close();

    },

    /**
    * Toolbar button click handler
    * @param this - cursor to the button
    */
    toolbarButtonClicked : function (event, button) {

        cEditor.toolbar.current = button.dataset.type;

        cEditor.toolbar.toolClicked(event);
        cEditor.toolbar.close();

    },

    redactorInputEvent : function (event) {

        /**
        * Clear previous sync-timeout
        */
        if (this.redactorSyncTimeout){
            clearTimeout(this.redactorSyncTimeout);
        }

        /**
        * Start waiting to input finish and sync redactor
        */
        this.redactorSyncTimeout = setTimeout(function() {

            cEditor.content.sync();

        }, 500);

    },

    /**
    * Block handlers for KeyDown events
    */
    blockKeydown : function(event, block) {

        switch (event.keyCode){

            case cEditor.core.keys.DOWN:
            case cEditor.core.keys.RIGHT:
                cEditor.callback.blockRightOrDownArrowPressed(block);
                break;

            case cEditor.core.keys.ENTER:
                cEditor.callback.enterPressedOnBlock(block, event);
                break;

            case cEditor.core.keys.BACKSPACE:
                cEditor.callback.backspacePressed(block);
                break;

            case cEditor.core.keys.UP:
            case cEditor.core.keys.LEFT:
                cEditor.callback.blockLeftOrUpArrowPressed(block);
                break;

        }
    },

    /**
    * RIGHT or DOWN keydowns on block
    */
    blockRightOrDownArrowPressed : function (block) {

        var selection   = window.getSelection(),
            focusedNode = selection.anchorNode,
            focusedNodeHolder;

        /** Check for caret existance */
        if (!focusedNode){
            return false;
        }

        /** Saving caret after keydown event happend */
        cEditor.caret.save();

        /** Looking for closest (parent) contentEditable element of focused node */
        while (focusedNode.className != cEditor.ui.BLOCK_CLASSNAME) {

            focusedNodeHolder = focusedNode.parentNode;
            focusedNode       = focusedNodeHolder;
        }

        /** Founded contentEditable element doesn't have childs */
        if (focusedNode.childNodes.length === 0)
        {
            cEditor.caret.setToNextBlock(block);
            return;
        }

        /**
        * Find deepest child node
        * Iterate child nodes and find LAST DEEPEST node
        * We need to check caret positon (it must be at the end)
        * @param focusedNodeIndex is index of childnode by length
        * @param focusedTextNode is Text node founded by DFS algorithm
        */
        var focusedTextNode = '',
            focusedNodeIndex = cEditor.caret.focusedNodeIndex + 1;

        if (focusedNodeHolder.childNodes){
            /** Looking from the END of node */
            focusedTextNode = cEditor.content.getDeepestTextNodeFromPosition(focusedNodeHolder, focusedNodeHolder.childNodes.length);
        }

        /**
        * Stop transition when caret is not at the end of Text node
        * When we click "DOWN" or "RIGHT", caret moves to the end of node.
        * We should check caret position before we transmit/switch the block.
        */
        if ( block.childNodes.length != focusedNodeIndex || focusedTextNode.length != selection.anchorOffset) {
            return false;
        }

        cEditor.caret.setToNextBlock(block);

    },

    /**
    * LEFT or UP keydowns on block
    */
    blockLeftOrUpArrowPressed : function (block) {

        var selection   = window.getSelection(),
            focusedNode = selection.anchorNode,
            focusedNodeHolder;

        /** Check for caret existance */
        if (!focusedNode){
            return false;
        }

        /** Saving caret after keydown event happend */
        cEditor.caret.save();

        /** Looking for parent contentEditable block */
        while (focusedNode.className != cEditor.ui.BLOCK_CLASSNAME) {
            focusedNodeHolder = focusedNode.parentNode;
            focusedNode       = focusedNodeHolder;
        }

        /**
        * Find deepest child node
        * Iterate child nodes and find First DEEPEST node
        * We need it to check caret positon (it must be at the begining)
        */
        focusedNodeHolder = focusedNodeHolder || focusedNode;

        if (focusedNodeHolder.childNodes.length !== 0) {

            var focusedTextNode = '';

            if (focusedNodeHolder.childNodes){
                /** Looking from the first child */
                focusedTextNode = cEditor.content.getDeepestTextNodeFromPosition(focusedNodeHolder, 0);
            }
        }
        /**
        * When we click "UP" or "LEFT", caret behaviour is as default.
        * We should check caret position before we transmit/switch the block.
        */
        if ( selection.anchorOffset !== 0) {
            return false;
        }

        /**
        * We can't switch block till caret is not at the begining of first node and has zero offset
        */
        if ( (cEditor.caret.offset !== 0 || cEditor.caret.focusedNodeIndex !== 0) && focusedNodeHolder.childNodes.length !== 0 ) {
            return;
        }

        cEditor.caret.setToPreviousBlock(block);

    },

    enterPressedOnBlock: function (block, event) {

        var selection   = window.getSelection(),
            currentNode = selection.anchorNode,
            parentOfFocusedNode = currentNode.parentNode;

        /**
        * We add new block with contentEditable property if enter key is pressed.
        * First we check, if caret is at the end of last node and offset is legth of text node
        * focusedNodeIndex + 1, because that we compare non-arrays index.
        */
        if ( currentNode.length === cEditor.caret.offset
            && parentOfFocusedNode.childNodes.length == cEditor.caret.focusedNodeIndex + 1) {

            /** Prevent <div></div> creation */
            event.preventDefault();

            /** Create new Block and append it after current */
            var newBlock = cEditor.draw.block('p');

            newBlock.contentEditable = "true";
            newBlock.classList.add(cEditor.ui.BLOCK_CLASSNAME);

            /** Add event listeners (Keydown) for new created block */
            cEditor.ui.addBlockHandlers(newBlock);

            cEditor.core.insertAfter(block, newBlock);

            /** set focus to the current (created) block */
            cEditor.caret.setToNextBlock(block);

            cEditor.toolbar.move();
        }
    },

    backspacePressed: function (block) {

        if (block.textContent.trim()) return;

        cEditor.caret.setToPreviousBlock(block);

        block.remove();

        cEditor.toolbar.move();

        event.preventDefault();

    },

    blockPaste: function(event, block) {

        var clipboardData, pastedData, nodeContent;

        event.preventDefault();

        clipboardData = event.clipboardData || window.clipboardData;
        pastedData = clipboardData.getData('Text');

        nodeContent = document.createTextNode(pastedData);
        block.appendChild(nodeContent);
    },

    /**
    * Clicks on block settings button
    */
    showSettingsButtonClicked : function(){

        /**
        * Get type of current block
        * It uses to append settings from tool.settings property.
        * ...
        * Type is stored in data-type attribute on block
        */
        var currentToolType = cEditor.content.currentNode.dataset.type;

        cEditor.toolbar.settings.toggle(currentToolType);

    }

};

cEditor.content = {

    currentNode : null,

    /**
    * Synchronizes redactor with original textarea
    */
    sync : function () {

        cEditor.core.log('syncing...');

        /**
        * Save redactor content to cEditor.state
        */
        cEditor.state.html = cEditor.nodes.redactor.innerHTML;

        /**
        * Put it to the textarea
        */
        cEditor.nodes.textarea.value = cEditor.state.html;

    },

    getNodeFocused : function() {

        var selection = window.getSelection(),
            focused;

        if (selection.anchorNode != null) {

            if ( selection.anchorNode.nodeType == cEditor.core.nodeTypes.TAG ) {
                focused = selection.anchorNode;
            } else {
                focused = selection.focusNode.parentElement;
            }
        }

        if ( !cEditor.parser.isFirstLevelBlock(focused) ) {
            focused = focused.parentElement;
        }

        if (focused != cEditor.nodes.redactor){
            return focused;
        }

        return null;

    },

    /**
    * Trigger this event when working node changed
    */
    workingNodeChanged : function (setCurrent) {

        this.currentNode = setCurrent || this.getNodeFocused();

    },

    /**
    * Replaces one redactor block with another
    * @param {Element} targetBlock - block to replace. Mostly currentNode.
    * @param {Element} newBlock
    * @param {string} newBlockType - type of new block; we need to store it to data-attribute
    *
    * [!] Function does not saves old block content.
    *     You can get it manually and pass with newBlock.innerHTML
    */
    replaceBlock : function function_name(targetBlock, newBlock, newBlockType) {

        if (!targetBlock || !newBlock || !newBlockType){
            cEditor.core.log('replaceBlock: missed params');
            return;
        }

        /** Add redactor block classname to new block */
        newBlock.classList.add(cEditor.ui.BLOCK_CLASSNAME);

        /** Store block type */
        newBlock.dataset.type = newBlockType;

        /** Replacing */
        cEditor.nodes.redactor.replaceChild(newBlock, targetBlock);

        /**
        * Set new node as current
        */
        cEditor.content.workingNodeChanged(newBlock);

        /**
        * Setting caret
        * @todo is it necessary?
        */
        cEditor.caret.set(newBlock);

    },

    insertBlock : function(newBlock, blockType) {

        var workingNode = cEditor.content.currentNode;

        newBlock.classList.add(cEditor.ui.BLOCK_CLASSNAME);
        newBlock.dataset.type = blockType;

<<<<<<< HEAD

        /** Content-editable blocks. We can set focus to such blocks and hang listeners */
        switch (blockType) {
            case 'header'   :
            case 'paragraph':
            case 'quote'    :
            case 'list'     :
                cEditor.ui.addBlockHandlers(newBlock);
                break;

        }

=======
>>>>>>> 8a910cda
        if (workingNode) {

            cEditor.core.insertAfter(workingNode, newBlock);

        } else {

            /**
            * If redactor is empty, append as first child
            */
            cEditor.nodes.redactor.appendChild(newBlock);

        }

        /**
        * Set new node as current
        */
        cEditor.content.workingNodeChanged(newBlock);



    },
    /**
    * @deprecated with replaceBlock()
    */
    _switchBlock : function (targetBlock, newBlockTagname) {

        if (!targetBlock || !newBlockTagname) return;

        var nodeToReplace;

        /**
        * First-level nodes replaces as-is,
        * otherwise we need to replace parent node
        */
        if (cEditor.parser.isFirstLevelBlock(targetBlock)) {
            nodeToReplace = targetBlock;
        } else {
            nodeToReplace = targetBlock.parentNode;
        }

        /**
        * Make new node with original content
        */
        var nodeCreated = cEditor.draw.block(newBlockTagname, targetBlock.innerHTML);

        /** Mark node as redactor block */
        nodeCreated.contentEditable = "true";
        nodeCreated.classList.add(cEditor.ui.BLOCK_CLASSNAME);

        /**
        * If it is a first-level node, replace as-is.
        */
        if (cEditor.parser.isFirstLevelBlock(nodeCreated)) {

            cEditor.nodes.redactor.replaceChild(nodeCreated, nodeToReplace);

            /**
            * Set new node as current
            */

            cEditor.content.workingNodeChanged(nodeCreated);

            /**
            * Setting caret
            */
            cEditor.caret.set(nodeCreated);

            /** Add event listeners for created node */
            cEditor.ui.addBlockHandlers(nodeCreated);

            return;

        }

        /**
        * If it is not a first-level node, for example LI or IMG
        * we need to wrap it in block-tag (<p> or <ul>)
        */
        var newNodeWrapperTagname,
            newNodeWrapper;

        switch (newBlockTagname){
            case 'LI' : newNodeWrapperTagname = 'UL'; break;
            default   : newNodeWrapperTagname = 'P'; break;
        }

        newNodeWrapper = cEditor.draw.block(newNodeWrapperTagname);
        newNodeWrapper.appendChild(nodeCreated);


        cEditor.nodes.redactor.replaceChild(newNodeWrapper, nodeToReplace);

        /**
        * Set new node as current
        */
        cEditor.content.workingNodeChanged(nodeCreated);

        cEditor.caret.set(nodeCreated);
    },

    /**
    * Replaces blocks with saving content
    * @param {Element} noteToReplace
    * @param {Element} newNode
    * @param {Element} blockType
    */
    switchBlock : function(nodeToReplace, newNode, blockType){

        /** Saving content */
        newNode.innerHTML = nodeToReplace.innerHTML;

        /** Replacing */
        cEditor.content.replaceBlock(nodeToReplace, newNode, blockType);

        /** Add event listeners */
        cEditor.ui.addBlockHandlers(newNode);

    },


    /**
    * Iterates between child noted and looking for #text node on deepest level
    * @param {Element} block - node where find
    * @param {int} postiton - starting postion
    *      Example: childNodex.length to find from the end
    *               or 0 to find from the start
    * @return {Text} block
    * @uses DFS
    */
    getDeepestTextNodeFromPosition : function (block, position) {

        /**
        * Clear Block from empty and useless spaces with trim.
        * Such nodes we should remove
        */
        var index,
            blockChilds = block.childNodes;

        for(index = 0; index < blockChilds.length; index++)
        {
            var node = blockChilds[index];

            if (node.nodeType == cEditor.core.nodeTypes.TEXT) {

                text = node.textContent.trim();

                /** Text is empty. We should remove this child from node before we start DFS
                * decrease the quantity of childs.
                */
                if (text == '') {

                    block.removeChild(node);
                    position--;
                }
            }
        }

        if (block.childNodes.length === 0) {
            return document.createTextNode('');
        }

        /** Setting default position when we deleted all empty nodes */
        if ( position < 0 )
            position = 1;

        var looking_from_start = false;

        /** For looking from START */
        if (position === 0) {
            looking_from_start = true;
            position = 1;
        }

        while ( position ) {

            /** initial verticle of node. */
            if ( looking_from_start ) {
                block = block.childNodes[0];
            } else {
                block = block.childNodes[position - 1];
            }

            if ( block.nodeType == cEditor.core.nodeTypes.TAG ){

                position = block.childNodes.length;

            } else if (block.nodeType == cEditor.core.nodeTypes.TEXT ){

                position = 0;
            }

        }

        return block;
    }

}

cEditor.caret = {

    /**
    * @var {int} offset - caret position in a text node.
    */

    offset : null,

    /**
    * @var {int} focusedNodeIndex - we get index of child node from first-level block
    */

    focusedNodeIndex: null,

    /**
    * We need to save caret before we change the block,
    * so that we could return it to original position in a new tag.
    * We save caret offset in a text and index of child node.
    */
    save : function() {

        var selection = window.getSelection();
        var parentElement   = selection.anchorNode,
            previousElement = selection.anchorNode.previousSibling,
            nodeIndex = 0;

        /**
        * We get index of node which is child of #BLOCK_CLASSNAME.
        * if selected node is not below the block container, we get the closest TAG which is below #BLOCK_CLASSNAME
        */
        if ( parentElement.className !== cEditor.ui.BLOCK_CLASSNAME ) {

            while (parentElement.parentNode.className !== cEditor.ui.BLOCK_CLASSNAME) {

                parentElement = parentElement.parentNode;

            }

            previousElement = parentElement.previousSibling;
        }

        /** Counting index of focused node */
        while (previousElement != null) {

            nodeIndex ++;
            previousElement = previousElement.previousSibling;

        }

        this.offset            = selection.anchorOffset;
        this.focusedNodeIndex  = nodeIndex;

    },

    /**
    * Creates Document Range and sets caret to the element.
    * @uses caret.save — if you need to save caret position
    * @param {Element} el - Changed Node.
    * @todo remove saving positon
    * @todo - Check nodeToSet for type: if TAG -> look for nearest TextNode
    */
    set : function( el , index, offset) {

        offset = offset || this.offset || 0;
        index  = index  || this.focusedNodeIndex || 0;

        var childs = el.childNodes,
            nodeToSet;

        if ( childs.length === 0 ) {

            nodeToSet = el;

        } else {

            nodeToSet = childs[index];

        }

        var range     = document.createRange(),
            selection = window.getSelection();

        setTimeout(function() {

            range.setStart(nodeToSet, offset);
            range.setEnd(nodeToSet, offset);

            selection.removeAllRanges();
            selection.addRange(range);

        }, 50);
    },

    /**
    * @param {Element} - block element where we should find caret position
    */
    get : function (el) {

    },

    /**
    * @param {Element} block - element from which we take next block
    */
    setToNextBlock : function(block) {

        if ( !block.nextSibling ) {
            return false;
        }

        cEditor.caret.offset            = 0;
        cEditor.caret.focusedNodeIndex  = 0;

        cEditor.caret.set(block.nextSibling, 0, 0);
        cEditor.content.workingNodeChanged(block.nextSibling);
    },

    setToPreviousBlock : function(block) {

        if ( !block.previousSibling ) {
            return false;
        }

        var lastChildOfPreiviousBlockIndex = block.previousSibling.childNodes.length,
            previousBlock = block.previousSibling,
            theEndOfPreviousBlockLastNode = 0;

        /** Index in childs Array */
        if (block.previousSibling.childNodes.length !== 0) {

            previousBlock = cEditor.content.getDeepestTextNodeFromPosition(block.previousSibling, lastChildOfPreiviousBlockIndex);
            theEndOfPreviousBlockLastNode = previousBlock.length;
            lastChildOfPreiviousBlockIndex = 0;

        }

        cEditor.caret.offset            = theEndOfPreviousBlockLastNode;
        cEditor.caret.focusedNodeIndex  = lastChildOfPreiviousBlockIndex;

        cEditor.caret.set(previousBlock, lastChildOfPreiviousBlockIndex, theEndOfPreviousBlockLastNode);

        cEditor.content.workingNodeChanged(block.previousSibling);
    },
};

cEditor.toolbar = {

    /**
    * Margin between focused node and toolbar
    */
    defaultToolbarHeight : 43,

    defaultOffset : 10,

    opened : false,

    current : null,

    open : function (){

        if (this.opened) {
            return;
        }

        cEditor.nodes.toolbar.classList.add('opened');
        this.opened = true;

    },

    close : function(){

        cEditor.nodes.toolbar.classList.remove('opened');

        this.opened  = false;
        this.current = null;
        for (var button in cEditor.nodes.toolbarButtons){
            cEditor.nodes.toolbarButtons[button].classList.remove('selected');
        }

    },

    toggle : function(){

        if ( !this.opened ){

            this.open();

        } else {

            this.close();

        }

    },

    leaf : function(){

        var currentTool = this.current,
            // tools       = cEditor.settings.tools,
            tools       = Object.keys(cEditor.tools),
            barButtons  = cEditor.nodes.toolbarButtons,
            nextToolIndex,
            toolToSelect;

        // console.log(tools);
        if ( !currentTool ) {

            /** Get first tool from object*/
            for (toolToSelect in barButtons) break;

        } else {

            nextToolIndex = tools.indexOf(currentTool) + 1;

            if ( nextToolIndex == tools.length) nextToolIndex = 0;

            toolToSelect = tools[nextToolIndex];

        }

        for (var button in barButtons) barButtons[button].classList.remove('selected');

        barButtons[toolToSelect].classList.add('selected');

        this.current = toolToSelect;

    },

    /**
    * Transforming selected node type into selected toolbar element type
    * @param {event} event
    */
    toolClicked : function() {

        var REPLACEBLE_TOOLS = ['paragraph', 'header', 'code'],
            tool             = cEditor.tools[cEditor.toolbar.current],
            workingNode      = cEditor.content.currentNode,
            appendCallback,
            newBlock;

        /** Make block from plugin */
        newBlock = tool.make();

        /** Can replace? */
        if (REPLACEBLE_TOOLS.indexOf(tool.type) != -1 && workingNode) {

            /** Replace current block */
            cEditor.content.switchBlock(workingNode, newBlock, tool.type);

        } else {

            /** Insert new Block from plugin */
            cEditor.content.insertBlock(newBlock, tool.type);

        }

        /** Fire tool append callback  */
        appendCallback = cEditor.tools[cEditor.toolbar.current].appendCallback;

        if (appendCallback && typeof appendCallback == 'function') {
            appendCallback.call();
        }


    },


    /**
    * Moving toolbar to the specified node
    */
    move : function() {

        if (!cEditor.content.currentNode) {
            return;
        }

        var toolbarHeight = cEditor.nodes.toolbar.clientHeight || cEditor.toolbar.defaultToolbarHeight,
            newYCoordinate = cEditor.content.currentNode.offsetTop - cEditor.toolbar.defaultOffset - toolbarHeight;

        cEditor.nodes.toolbar.style.transform = "translateY(" + newYCoordinate + "px)";

    },

    /**
    * Block settings methods
    */
    settings : {

        opened : false,

        /**
        * Append and open settings
        */
        open : function(toolType){

            /**
            * Append settings content
            * It's stored in tool.settings
            */
            if (!cEditor.tools[toolType] || !cEditor.core.isDomNode(cEditor.tools[toolType].settings) ) {

                cEditor.core.log('Wrong tool type', 'warn');
                cEditor.nodes.blockSettings.innerHTML = 'Настройки для этого плагина еще не созданы';

            } else {

                cEditor.nodes.blockSettings.appendChild(cEditor.tools[toolType].settings);

            }

            cEditor.nodes.blockSettings.classList.add('opened');
            this.opened = true;

        },

        /**
        * Close and clear settings
        */
        close : function(){

            cEditor.nodes.blockSettings.classList.remove('opened');
            cEditor.nodes.blockSettings.innerHTML = '';

            this.opened = false;

        },

        /**
        * @param {string} toolType - plugin type
        */
        toggle : function( toolType ){

            if ( !this.opened ){

                this.open(toolType);

            } else {

                this.close();

            }

        },

    }

};


/**
* Content parsing module
*/
cEditor.parser = {

    /**
    * Asynchronously parses textarea input string to HTML editor blocks
    */
    parseTextareaContent : function () {

        var initialContent = cEditor.nodes.textarea.value;

        if ( initialContent.trim().length === 0 ) return true;


        cEditor.parser

            /** Get child nodes async-aware */
            .getNodesFromString(initialContent)

            /** Then append nodes to the redactor */
            .then(cEditor.parser.appendNodesToRedactor)

            /** Write log if something goes wrong */
            .catch(function(error) {
                cEditor.core.log('Error while parsing content: %o', 'warn', error);
            });

    },

    /**
    * Parses string to nodeList
    * @param string inputString
    * @return Primise -> nodeList
    */
    getNodesFromString : function (inputString) {

        return Promise.resolve().then(function() {

                var contentHolder = document.createElement('div');

                contentHolder.innerHTML = inputString;

                /**
                *    Returning childNodes will include:
                *        - Elements (html-tags),
                *        - Texts (empty-spaces or non-wrapped strings )
                *        - Comments and other
                */
                return contentHolder.childNodes;

        });
    },

    /**
    * Appends nodes to the redactor
    * @param nodeList nodes - list for nodes to append
    */
    appendNodesToRedactor : function(nodes) {

        /**
        * Sequence of one-by-one nodes appending
        * Uses to save blocks order after async-handler
        */
        var nodeSequence = Promise.resolve();


        for (var index = 0; index < nodes.length ; index++ ) {

            /** Add node to sequence at specified index */
            cEditor.parser.appendNodeAtIndex(nodeSequence, nodes, index);

        }

    },

    /**
    * Append node at specified index
    */
    appendNodeAtIndex : function (nodeSequence, nodes, index) {

        /** We need to append node to sequence */
        nodeSequence

            /** first, get node async-aware */
            .then(function() {

                return cEditor.parser.getNodeAsync(nodes , index);

            })

            /**
            *    second, compose editor-block from node
            *    and append it to redactor
            */
            .then(function(node){

                var block = cEditor.parser.createBlockByDomNode(node);

                if ( cEditor.core.isDomNode(block) ) {

                    block.contentEditable = "true";

                    /** Mark node as redactor block*/
                    block.classList.add('ce_block');

                    /** Append block to the redactor */
                    cEditor.nodes.redactor.appendChild(block);

                    /** Save block to the cEditor.state array */
                    cEditor.state.blocks.push(block);

                    return block;

                }
                return null;
            })
            .then(cEditor.ui.addBlockHandlers)

            /** Log if something wrong with node */
            .catch(function(error) {
                cEditor.core.log('Node skipped while parsing because %o', 'warn', error);
            });

    },

    /**
    * Asynchronously returns node from nodeList by index
    * @return Promise to node
    */
    getNodeAsync : function (nodeList, index) {

        return Promise.resolve().then(function() {

            return nodeList.item(index);

        });
    },

    /**
    * Creates editor block by DOM node
    *
    * First-level blocks (see cEditor.settings.blockTags) saves as-is,
    * other wrapps with <p>-tag
    *
    * @param DOMnode node
    * @return First-level node (paragraph)
    */
    createBlockByDomNode : function (node) {

        /** First level nodes already appears as blocks */
        if ( cEditor.parser.isFirstLevelBlock(node) ){

            /** Save plugin type in data-type */
            node = this.storeBlockType(node);

            return node;
        }

        /** Other nodes wraps into parent block (paragraph-tag) */
        var parentBlock,
            nodeContent     = node.textContent.trim(),
            isPlainTextNode = node.nodeType != cEditor.core.nodeTypes.TAG;


        /** Skip empty textNodes with space-symbols */
        if (isPlainTextNode && !nodeContent.length) return null;

        /** Make <p> tag */
        parentBlock = cEditor.draw.block('P');

        if (isPlainTextNode){
            parentBlock.textContent = nodeContent.replace(/(\s){2,}/, '$1'); // remove double spaces
        } else {
            parentBlock.appendChild(node);
        }

        /** Save plugin type in data-type */
        parentBlock = this.storeBlockType(parentBlock);

        return parentBlock;

    },

    /**
    * It's a crutch
    * - - - - - - -
    * We need block type stored as data-attr
    * Now supports only simple blocks : P, HEADER, QUOTE, CODE
    * Remove it after updating parser module for the block-oriented structure:
    *       - each block must have stored type
    * @param {Element} node
    */
    storeBlockType : function (node) {

        switch (node.tagName) {
            case 'P' :          node.dataset.type = 'paragraph'; break;
            case 'H1':
            case 'H2':
            case 'H3':
            case 'H4':
            case 'H5':
            case 'H6':          node.dataset.type = 'header'; break;
            case 'BLOCKQUOTE':  node.dataset.type = 'quote'; break;
            case 'CODE':        node.dataset.type = 'code'; break;
        }

        return node;

    },

    /**
    * Check DOM node for display style: separated block or child-view
    */
    isFirstLevelBlock : function (node) {

        return node.nodeType == cEditor.core.nodeTypes.TAG &&
               cEditor.settings.blockTags.indexOf(node.tagName) !== -1;

    }

};

cEditor.tools = {

};


/**
* Creates HTML elements
*/
cEditor.draw = {

    /**
    * Base editor wrapper
    */
    wrapper : function () {

        var wrapper = document.createElement('div');

        wrapper.className += 'ce_wrapper';

        return wrapper;

    },

    /**
    * Content-editable holder
    */
    redactor : function () {

        var redactor = document.createElement('div');

        redactor.className += 'ce_redactor';

        return redactor;

    },

    /**
    * Empty toolbar with toggler
    */
    toolbar : function () {

        var bar = document.createElement('div');

        bar.className += 'ce_toolbar';

        return bar;
    },

    /**
    * Block settings panel
    */
    blockSettings : function () {

        var settings = document.createElement('div');

        settings.className += 'ce_block_settings';

        return settings;
    },

    /**
    * Settings button in toolbar
    */
    settingsButton : function () {

        var toggler = document.createElement('span');

        toggler.className = 'toggler';

        /** Toggler button*/
        toggler.innerHTML = '<i class="settings_btn ce-icon-cog"></i>';

        return toggler;
    },

    /**
    * Toolbar button
    */
    toolbarButton : function (type, classname) {

        var button = document.createElement("li");

        button.dataset.type = type;
        button.innerHTML    = '<i class="' + classname + '"></i>';

        return button;

    },

    /**
    * Redactor block
    */
    block : function (tagName, content) {

        var node = document.createElement(tagName);

        node.innerHTML = content || '';

        return node;

    }


}



































/**
* Paragraph Plugin\
* Creates P tag and adds content to this tag
*/
var paragraphTool = {

    /**
    * Make initial header block
    * @param {object} JSON with block data
    * @return {Element} element to append
    */
    make : function (data) {

        var tag = document.createElement('P');

        if (data && data.text) {
            tag.innerHTML = data.text;
        }

        tag.contentEditable = true;

        return tag;

    },

    /**
    * Method to render HTML block from JSON
    */
    render : function (data) {

       return paragraphTool.make(data);

    },

    /**
    * Method to extract JSON data from HTML block
    */
    save : function (block){

        var data = {
            text : null
        };

        data.text = blockData.textContent;

        return data;

    },

};

/**
* Now plugin is ready.
* Add it to redactor tools
*/
cEditor.tools.paragraph = {

    type           : 'paragraph',
    iconClassname  : 'ce-icon-paragraph',
    make           : paragraphTool.make,
    appendCallback : null,
    settings       : null,
    render         : paragraphTool.render,
    save           : paragraphTool.save

};

/**
* Example of making plugin
* H e a d e r
*/
var headerTool = {

    /**
    * Make initial header block
    * @param {object} JSON with block data
    * @return {Element} element to append
    */
    make : function (data) {

        var availableTypes = ['H1', 'H2', 'H3', 'H4', 'H5', 'H6'],
            tag;

        if (data && data.type && availableTypes.includes(data.type)) {

            tag = document.createElement( data.type );

            /**
            * Save header type in data-attr.
            * We need it in save method to extract type from HTML to JSON
            */
            tag.dataset.headerData = data.type;

        } else {

            tag = document.createElement( 'H2' );

        }

        if (data && data.text) {
            tag.textContent = data.text;
        }

        tag.contentEditable = true;

        return tag;

    },

    /**
    * Method to render HTML block from JSON
    */
    render : function (data) {

       return headerTool.make(data);

    },

    /**
    * Method to extract JSON data from HTML block
    */
    save : function (block){

        var data = {
            type : null,
            text : null
        };

        data.type = blockData.dataset.headerData;
        data.text = blockData.textContent;

        return data;

    },

    /**
    * Block appending callback
    */
    appendCallback : function (argument) {

        console.log('header appended...');

    },

    /**
    * Settings panel content
    *  - - - - - - - - - - - - -
    * | настройки   H1  H2  H3  |
    *  - - - - - - - - - - - - -
    * @return {Element} element contains all settings
    */
    makeSettings : function () {

        var holder  = document.createElement('DIV'),
            caption = document.createElement('SPAN'),
            types   = {
                        H2: 'Заголовок раздела',
                        H3: 'Подзаголовок',
                        H4: 'Заголовок 3-его уровня'
                    },
            selectTypeButton;

        /** Add holder classname */
        holder.className = 'ce_plugin_header--settings'

        /** Add settings helper caption */
        caption.textContent = 'Настройки заголовка';
        caption.className   = 'ce_plugin_header--caption';

        holder.appendChild(caption);

        /** Now add type selectors */
        for (var type in types){

            selectTypeButton = document.createElement('SPAN');

            selectTypeButton.textContent = types[type];
            selectTypeButton.className   = 'ce_plugin_header--select_button';

            this.addSelectTypeClickListener(selectTypeButton, type);

            holder.appendChild(selectTypeButton);

        }

        return holder;

    },

    /**
    * Binds click event to passed button
    */
    addSelectTypeClickListener : function (el, type) {

        el.addEventListener('click', function () {

            headerTool.selectTypeClicked(type);

        }, false);
    },

    /**
    * Replaces old header with new type
    * @params {string} type - new header tagName: H1—H6
    */
    selectTypeClicked : function (type) {

        var old_header, new_header;

        /** Now current header stored as a currentNode */
        old_header = cEditor.content.currentNode;

        /** Making new header */
        new_header = document.createElement(type);

        new_header.innerHTML = old_header.innerHTML;
        new_header.contentEditable = true;

        cEditor.content.replaceBlock(old_header, new_header, 'header');

        /** Add listeners for Arrow keys*/
        cEditor.ui.addBlockHandlers(new_header);

        /** Close settings after replacing */
        cEditor.toolbar.settings.close();

    },

};

/**
* Now plugin is ready.
* Add it to redactor tools
*/
cEditor.tools.header = {

    type           : 'header',
    iconClassname  : 'ce-icon-header',
    make           : headerTool.make,
    appendCallback : headerTool.appendCallback,
    settings       : headerTool.makeSettings(),
    render         : headerTool.render,
    save           : headerTool.save

};


/** QUOTE PLUGIN **/

var quoteTools = {

    captionPlaceholder  : 'Введите имя автора',
    jobPlacaholder      : 'Введите должность',
    /**
    * Make Quote from JSON datasets
    */
    makeBlockToAppend : function(data) {

        var tag;

        if (data && data.type) {

            switch (data.type) {
                case 'simple':
                    tag = quoteTools.makeSimpleQuote(data);
                    break;
                case 'withCaption':
                    tag = quoteTools.makeQuoteWithCaption(data);
                    break;
                case 'withPhoto':
                    tag = quoteTools.makeQuoteWithPhoto(data);
                    break;
            }
        } else {

            tag = document.createElement('BLOCKQUOTE');

            tag.contentEditable = 'true';
            tag.dataset.quoteStyle = 'simple';
            tag.class = 'ce_quote--text';

        }
        return tag;
    },

    render : function(data) {
        return quoteTools.makeBlockToAppend(data);
    },

    save : function(block) {

        /**
        * Extracts JSON quote data from HTML block
        * @param {Text} text, {Text} author, {Object} photo
        */
        parsedblock = quoteTools.parseBlockQuote(block);

        var data = {
            type    : 'quote',
            style   : parsedblock.style,
            text    : parsedblock.quote,
            author  : parsedblock.author,
            photo   : parsedblock.photo,
        };

        return data;
    },

    makeSettings : function(data) {

        var holder  = document.createElement('DIV'),
            caption = document.createElement('SPAN'),
            types   = {
                        simple      : 'Простая цитата',
                        withCaption : 'Цитата с подписью',
                        withPhoto   : 'Цитата с фото и ФИО'
                    },
            selectTypeButton;

        /** Add holder classname */
        holder.className = 'ce_plugin_quote--settings'

        /** Add settings helper caption */
        caption.textContent = 'Настройки цитат';
        caption.className   = 'ce_plugin_quote--caption';

        holder.appendChild(caption);

        /** Now add type selectors */
        for (var type in types){

            selectTypeButton = document.createElement('SPAN');

            selectTypeButton.textContent = types[type];

            selectTypeButton.className   = 'ce_plugin_quote--select_button';

            var quoteStyle = quoteTools.selectTypeQuoteStyle(type);
            quoteTools.addSelectTypeClickListener(selectTypeButton, quoteStyle);

            holder.appendChild(selectTypeButton);

        }

        return holder;

    },

    selectTypeQuoteStyle : function(type) {

        /**
        *  Choose Quote style to replace
        */
        switch (type) {
            case 'simple':
                quoteStyleFunction = quoteTools.makeSimpleQuote;
                break;
            case 'withCaption':
                quoteStyleFunction = quoteTools.makeQuoteWithCaption;
                break;
            case 'withPhoto':
                quoteStyleFunction = quoteTools.makeQuoteWithPhoto;
                break;
        }

        return quoteStyleFunction;

    },

    addSelectTypeClickListener : function(el, quoteStyle) {

        el.addEventListener('click', function () {

            /**
            * Parsing currentNode to JSON.
            */
            var parsedOldQuote  = quoteTools.parseBlockQuote(),
                newStyledQuote  = quoteStyle(parsedOldQuote);

            cEditor.content.replaceBlock(cEditor.content.currentNode, newStyledQuote, 'quote');

            /** Close settings after replacing */
            cEditor.toolbar.settings.close();

        }, false);

    },

    setBlockHandler : function(block) {

    },

    makeSimpleQuote : function(data) {

        var wrapper = quoteTools.ui.blockquote();

        wrapper.innerHTML = data.text || '';

        wrapper.classList.add('ce_quote--text');

        wrapper.dataset.quoteStyle = 'simple';

        wrapper.contentEditable = 'true';

        return wrapper;
    },

    makeQuoteWithCaption : function(data) {

        var wrapper = quoteTools.ui.blockquote(),
            text    = quoteTools.ui.makeBlock('DIV', ['quoteStyle-withCaption--blockquote', 'ce_quote--text']),
            author  = quoteTools.ui.makeBlock('DIV', ['quoteStyle-withCaption--author', 'ce_quote--author']);

            /* make text block ontentEditable */
            text.contentEditable = 'true';

            text.innerHTML = data.text;

            /* make Author contentEditable */
            author.contentEditable = 'true';

            author.textContent = data.author || quoteTools.captionPlaceholder;

            quoteTools.ui.mousedown(author, quoteTools.captionPlaceholder);
            quoteTools.ui.keyPressed(author, quoteTools.captionPlaceholder);


        /* Appending created components */
        wrapper.dataset.quoteStyle = 'withCaption';

        wrapper.appendChild(text);
        wrapper.appendChild(author);

        return wrapper;

    },

    makeQuoteWithPhoto : function(data) {

        var wrapper  = quoteTools.ui.blockquote();
            photo    = quoteTools.ui.makeBlock('IMG', ['quoteStyle-withPhoto--photo']),
            author   = quoteTools.ui.makeBlock('DIV', ['quoteStyle-withPhoto--author', 'ce_quote--author']),
            job      = quoteTools.ui.makeBlock('DIV', ['quoteStyle-withPhoto--position', 'ce_quote--position']),
            quote    = quoteTools.ui.makeBlock('DIV', ['quoteStyle-withPhoto--quote', 'ce_quote--text'])

            /* Default Image src */
            photo.src = data.photo || '../img/01.jpg';

            /* make author block contentEditable */
            author.contentEditable = 'true';
            author.textContent = data.author || quoteTools.captionPlaceholder;

            quoteTools.ui.mousedown(author, quoteTools.captionPlaceholder);
            quoteTools.ui.keyPressed(author, quoteTools.captionPlaceholder);

            /*  Author's position and job */
            job.contentEditable = 'true';
            job.textContent = data.position || quoteTools.jobPlacaholder;

            quoteTools.ui.mousedown(job, quoteTools.jobPlacaholder);
            quoteTools.ui.keyPressed(job, quoteTools.jobPlacaholder);

        var authorsWrapper = quoteTools.ui.makeBlock('DIV');
            authorsWrapper.appendChild(author);
            authorsWrapper.appendChild(job);

            /* make quote text contentEditable */
            quote.contentEditable = 'true';
            quote.innerHTML = data.text;

        wrapper.dataset.quoteStyle = 'withPhoto';

        wrapper.appendChild(photo);
        wrapper.appendChild(authorsWrapper);
        wrapper.appendChild(quote);

        return wrapper;
    },

    parseBlockQuote : function(block) {

        var currentNode = block || cEditor.content.currentNode,
            photo       = currentNode.getElementsByTagName('img')[0],
            author      = currentNode.querySelector('.ce_quote--author'),
            position    = currentNode.querySelector('.ce_quote--position'),
            quote ;

        /** Simple quote text placed in Blockquote tag*/
        if ( currentNode.dataset.quoteStyle == 'simple' )
            quote = currentNode.textContent;
        else
            quote = currentNode.querySelector('.ce_quote--text').textContent;

        if (position)
            position = position.textContent;

        if (author)
            author = author.textContent;

        if (photo)
            photo = photo.src;

        var data = {
            text        : quote,
            author      : author,
            position    : position,
            photo       : photo,
        };

        return data;
    },

};

quoteTools.ui = {

    wrapper : function($classList) {

        var el = document.createElement('DIV');

        el.classList.add($classList);

        return el;

    },

    blockquote : function() {

        var el = document.createElement('BLOCKQUOTE');

        return el;

    },

    makeBlock : function(tag, classList) {

        var el = document.createElement(tag);


        if ( classList ) {

            for( var i = 0; i < classList.length; i++)
                el.className += ' ' + classList[i];

        }
        return el;

    },

    mousedown : function(block, placeholder) {

        block.addEventListener('focus', function() {

            quoteTools.ui.clear(block, placeholder);

        });

    },

    keyPressed : function(block, placeholder) {

        block.addEventListener('keydown', function(){

            quoteTools.ui.fillbyPlaceholder(block, placeholder);

        });

    },

    clear : function(block, placeholder) {

        if ( block.textContent == placeholder) {
            block.innerHTML = '';
        }
    },

    fillbyPlaceholder : function(block, placeholder) {

        quoteTools.ui.clear(block, placeholder);

        setTimeout( function() {

            if (block.textContent == '') {
                block.textContent = placeholder;
            }

        }, 10);

    }
}

cEditor.tools.quote = {

    type            : 'quote',
    iconClassname   : 'ce-icon-quote',
    make            : quoteTools.makeBlockToAppend,
    appendCallback  : null,
    settings        : quoteTools.makeSettings(),
    render          : quoteTools.render,
    save            : quoteTools.save,

};<|MERGE_RESOLUTION|>--- conflicted
+++ resolved
@@ -927,21 +927,6 @@
         newBlock.classList.add(cEditor.ui.BLOCK_CLASSNAME);
         newBlock.dataset.type = blockType;
 
-<<<<<<< HEAD
-
-        /** Content-editable blocks. We can set focus to such blocks and hang listeners */
-        switch (blockType) {
-            case 'header'   :
-            case 'paragraph':
-            case 'quote'    :
-            case 'list'     :
-                cEditor.ui.addBlockHandlers(newBlock);
-                break;
-
-        }
-
-=======
->>>>>>> 8a910cda
         if (workingNode) {
 
             cEditor.core.insertAfter(workingNode, newBlock);
@@ -959,8 +944,6 @@
         * Set new node as current
         */
         cEditor.content.workingNodeChanged(newBlock);
-
-
 
     },
     /**
@@ -2094,361 +2077,4 @@
     render         : headerTool.render,
     save           : headerTool.save
 
-};
-
-
-/** QUOTE PLUGIN **/
-
-var quoteTools = {
-
-    captionPlaceholder  : 'Введите имя автора',
-    jobPlacaholder      : 'Введите должность',
-    /**
-    * Make Quote from JSON datasets
-    */
-    makeBlockToAppend : function(data) {
-
-        var tag;
-
-        if (data && data.type) {
-
-            switch (data.type) {
-                case 'simple':
-                    tag = quoteTools.makeSimpleQuote(data);
-                    break;
-                case 'withCaption':
-                    tag = quoteTools.makeQuoteWithCaption(data);
-                    break;
-                case 'withPhoto':
-                    tag = quoteTools.makeQuoteWithPhoto(data);
-                    break;
-            }
-        } else {
-
-            tag = document.createElement('BLOCKQUOTE');
-
-            tag.contentEditable = 'true';
-            tag.dataset.quoteStyle = 'simple';
-            tag.class = 'ce_quote--text';
-
-        }
-        return tag;
-    },
-
-    render : function(data) {
-        return quoteTools.makeBlockToAppend(data);
-    },
-
-    save : function(block) {
-
-        /**
-        * Extracts JSON quote data from HTML block
-        * @param {Text} text, {Text} author, {Object} photo
-        */
-        parsedblock = quoteTools.parseBlockQuote(block);
-
-        var data = {
-            type    : 'quote',
-            style   : parsedblock.style,
-            text    : parsedblock.quote,
-            author  : parsedblock.author,
-            photo   : parsedblock.photo,
-        };
-
-        return data;
-    },
-
-    makeSettings : function(data) {
-
-        var holder  = document.createElement('DIV'),
-            caption = document.createElement('SPAN'),
-            types   = {
-                        simple      : 'Простая цитата',
-                        withCaption : 'Цитата с подписью',
-                        withPhoto   : 'Цитата с фото и ФИО'
-                    },
-            selectTypeButton;
-
-        /** Add holder classname */
-        holder.className = 'ce_plugin_quote--settings'
-
-        /** Add settings helper caption */
-        caption.textContent = 'Настройки цитат';
-        caption.className   = 'ce_plugin_quote--caption';
-
-        holder.appendChild(caption);
-
-        /** Now add type selectors */
-        for (var type in types){
-
-            selectTypeButton = document.createElement('SPAN');
-
-            selectTypeButton.textContent = types[type];
-
-            selectTypeButton.className   = 'ce_plugin_quote--select_button';
-
-            var quoteStyle = quoteTools.selectTypeQuoteStyle(type);
-            quoteTools.addSelectTypeClickListener(selectTypeButton, quoteStyle);
-
-            holder.appendChild(selectTypeButton);
-
-        }
-
-        return holder;
-
-    },
-
-    selectTypeQuoteStyle : function(type) {
-
-        /**
-        *  Choose Quote style to replace
-        */
-        switch (type) {
-            case 'simple':
-                quoteStyleFunction = quoteTools.makeSimpleQuote;
-                break;
-            case 'withCaption':
-                quoteStyleFunction = quoteTools.makeQuoteWithCaption;
-                break;
-            case 'withPhoto':
-                quoteStyleFunction = quoteTools.makeQuoteWithPhoto;
-                break;
-        }
-
-        return quoteStyleFunction;
-
-    },
-
-    addSelectTypeClickListener : function(el, quoteStyle) {
-
-        el.addEventListener('click', function () {
-
-            /**
-            * Parsing currentNode to JSON.
-            */
-            var parsedOldQuote  = quoteTools.parseBlockQuote(),
-                newStyledQuote  = quoteStyle(parsedOldQuote);
-
-            cEditor.content.replaceBlock(cEditor.content.currentNode, newStyledQuote, 'quote');
-
-            /** Close settings after replacing */
-            cEditor.toolbar.settings.close();
-
-        }, false);
-
-    },
-
-    setBlockHandler : function(block) {
-
-    },
-
-    makeSimpleQuote : function(data) {
-
-        var wrapper = quoteTools.ui.blockquote();
-
-        wrapper.innerHTML = data.text || '';
-
-        wrapper.classList.add('ce_quote--text');
-
-        wrapper.dataset.quoteStyle = 'simple';
-
-        wrapper.contentEditable = 'true';
-
-        return wrapper;
-    },
-
-    makeQuoteWithCaption : function(data) {
-
-        var wrapper = quoteTools.ui.blockquote(),
-            text    = quoteTools.ui.makeBlock('DIV', ['quoteStyle-withCaption--blockquote', 'ce_quote--text']),
-            author  = quoteTools.ui.makeBlock('DIV', ['quoteStyle-withCaption--author', 'ce_quote--author']);
-
-            /* make text block ontentEditable */
-            text.contentEditable = 'true';
-
-            text.innerHTML = data.text;
-
-            /* make Author contentEditable */
-            author.contentEditable = 'true';
-
-            author.textContent = data.author || quoteTools.captionPlaceholder;
-
-            quoteTools.ui.mousedown(author, quoteTools.captionPlaceholder);
-            quoteTools.ui.keyPressed(author, quoteTools.captionPlaceholder);
-
-
-        /* Appending created components */
-        wrapper.dataset.quoteStyle = 'withCaption';
-
-        wrapper.appendChild(text);
-        wrapper.appendChild(author);
-
-        return wrapper;
-
-    },
-
-    makeQuoteWithPhoto : function(data) {
-
-        var wrapper  = quoteTools.ui.blockquote();
-            photo    = quoteTools.ui.makeBlock('IMG', ['quoteStyle-withPhoto--photo']),
-            author   = quoteTools.ui.makeBlock('DIV', ['quoteStyle-withPhoto--author', 'ce_quote--author']),
-            job      = quoteTools.ui.makeBlock('DIV', ['quoteStyle-withPhoto--position', 'ce_quote--position']),
-            quote    = quoteTools.ui.makeBlock('DIV', ['quoteStyle-withPhoto--quote', 'ce_quote--text'])
-
-            /* Default Image src */
-            photo.src = data.photo || '../img/01.jpg';
-
-            /* make author block contentEditable */
-            author.contentEditable = 'true';
-            author.textContent = data.author || quoteTools.captionPlaceholder;
-
-            quoteTools.ui.mousedown(author, quoteTools.captionPlaceholder);
-            quoteTools.ui.keyPressed(author, quoteTools.captionPlaceholder);
-
-            /*  Author's position and job */
-            job.contentEditable = 'true';
-            job.textContent = data.position || quoteTools.jobPlacaholder;
-
-            quoteTools.ui.mousedown(job, quoteTools.jobPlacaholder);
-            quoteTools.ui.keyPressed(job, quoteTools.jobPlacaholder);
-
-        var authorsWrapper = quoteTools.ui.makeBlock('DIV');
-            authorsWrapper.appendChild(author);
-            authorsWrapper.appendChild(job);
-
-            /* make quote text contentEditable */
-            quote.contentEditable = 'true';
-            quote.innerHTML = data.text;
-
-        wrapper.dataset.quoteStyle = 'withPhoto';
-
-        wrapper.appendChild(photo);
-        wrapper.appendChild(authorsWrapper);
-        wrapper.appendChild(quote);
-
-        return wrapper;
-    },
-
-    parseBlockQuote : function(block) {
-
-        var currentNode = block || cEditor.content.currentNode,
-            photo       = currentNode.getElementsByTagName('img')[0],
-            author      = currentNode.querySelector('.ce_quote--author'),
-            position    = currentNode.querySelector('.ce_quote--position'),
-            quote ;
-
-        /** Simple quote text placed in Blockquote tag*/
-        if ( currentNode.dataset.quoteStyle == 'simple' )
-            quote = currentNode.textContent;
-        else
-            quote = currentNode.querySelector('.ce_quote--text').textContent;
-
-        if (position)
-            position = position.textContent;
-
-        if (author)
-            author = author.textContent;
-
-        if (photo)
-            photo = photo.src;
-
-        var data = {
-            text        : quote,
-            author      : author,
-            position    : position,
-            photo       : photo,
-        };
-
-        return data;
-    },
-
-};
-
-quoteTools.ui = {
-
-    wrapper : function($classList) {
-
-        var el = document.createElement('DIV');
-
-        el.classList.add($classList);
-
-        return el;
-
-    },
-
-    blockquote : function() {
-
-        var el = document.createElement('BLOCKQUOTE');
-
-        return el;
-
-    },
-
-    makeBlock : function(tag, classList) {
-
-        var el = document.createElement(tag);
-
-
-        if ( classList ) {
-
-            for( var i = 0; i < classList.length; i++)
-                el.className += ' ' + classList[i];
-
-        }
-        return el;
-
-    },
-
-    mousedown : function(block, placeholder) {
-
-        block.addEventListener('focus', function() {
-
-            quoteTools.ui.clear(block, placeholder);
-
-        });
-
-    },
-
-    keyPressed : function(block, placeholder) {
-
-        block.addEventListener('keydown', function(){
-
-            quoteTools.ui.fillbyPlaceholder(block, placeholder);
-
-        });
-
-    },
-
-    clear : function(block, placeholder) {
-
-        if ( block.textContent == placeholder) {
-            block.innerHTML = '';
-        }
-    },
-
-    fillbyPlaceholder : function(block, placeholder) {
-
-        quoteTools.ui.clear(block, placeholder);
-
-        setTimeout( function() {
-
-            if (block.textContent == '') {
-                block.textContent = placeholder;
-            }
-
-        }, 10);
-
-    }
-}
-
-cEditor.tools.quote = {
-
-    type            : 'quote',
-    iconClassname   : 'ce-icon-quote',
-    make            : quoteTools.makeBlockToAppend,
-    appendCallback  : null,
-    settings        : quoteTools.makeSettings(),
-    render          : quoteTools.render,
-    save            : quoteTools.save,
-
 };
--- conflicted
+++ resolved
@@ -1,6 +1,5 @@
 # Changelog
 
-<<<<<<< HEAD
 ### 2.31.0
 
 - `New` - Inline tools (those with `isReadOnlySupported` specified) can now be used in read-only mode
@@ -10,11 +9,10 @@
 - `Fix` - Several toolbox items exported by the one tool have the same shortcut displayed in toolbox
 - `Improvement` - The current block reference will be updated in read-only mode when blocks are clicked
 - `Fix` - codex-notifier and codex-tooltip moved from devDependencies to dependencies in package.json to solve type errors
-=======
+
 ### 2.30.7
 
 - `Fix` - Link insertion in Safari fixed
->>>>>>> 597bde3b
 
 ### 2.30.6
 
